package main

import (
	"crypto/tls"
<<<<<<< HEAD
	"errors"
=======
>>>>>>> d9cab354
	"flag"
	"fmt"
	"io/ioutil"
	"log"
	"net"
	"net/http"
	"net/url"
	"os"
	"strings"
	"sync"
	"time"

	"golang.org/x/net/context"
	"gopkg.in/ini.v1"
)

const defaultWaitRetryInterval = time.Second

type sliceVar []string
type hostFlagsVar []string

// Context is the type passed into the template renderer
type Context struct {
}

// HTTPHeader this is an optional header passed on http checks
type HTTPHeader struct {
	name  string
	value string
}

// Env is bound to the template rendering Context and returns the
// environment variables passed to the program
func (c *Context) Env() map[string]string {
	env := make(map[string]string)
	for _, i := range os.Environ() {
		sep := strings.Index(i, "=")
		env[i[0:sep]] = i[sep+1:]
	}
	return env
}

var (
	buildVersion string
	version      bool
	wg           sync.WaitGroup

	envFlag           string
	multiline         bool
	envSection        string
	envHdrFlag        sliceVar
	validateCert      bool
	templatesFlag     sliceVar
	templateDirsFlag  sliceVar
	stdoutTailFlag    sliceVar
	stderrTailFlag    sliceVar
	headersFlag       sliceVar
	delimsFlag        string
	delims            []string
	headers           []HTTPHeader
	urls              []url.URL
	waitFlag          hostFlagsVar
	waitRetryInterval time.Duration
	waitTimeoutFlag   time.Duration
	dependencyChan    chan struct{}
	noOverwriteFlag   bool
	skipTLSVerifyFlag bool

	ctx    context.Context
	cancel context.CancelFunc
)

func (i *hostFlagsVar) String() string {
	return fmt.Sprint(*i)
}

func (i *hostFlagsVar) Set(value string) error {
	*i = append(*i, value)
	return nil
}

func (s *sliceVar) Set(value string) error {
	*s = append(*s, value)
	return nil
}

func (s *sliceVar) String() string {
	return strings.Join(*s, ",")
}

func waitForDependencies() {
	dependencyChan := make(chan struct{})

	go func() {
		for _, u := range urls {
			log.Println("Waiting for:", u.String())

			switch u.Scheme {
			case "file":
				wg.Add(1)
				go func(u url.URL) {
					defer wg.Done()
					ticker := time.NewTicker(waitRetryInterval)
					defer ticker.Stop()
					var err error
					for range ticker.C {
						if _, err = os.Stat(u.Path); err == nil {
							log.Printf("File %s had been generated\n", u.String())
							return
						} else if os.IsNotExist(err) {
							continue
						} else {
							log.Printf("Problem with check file %s exist: %v. Sleeping %s\n", u.String(), err.Error(), waitRetryInterval)

						}
					}
				}(u)
			case "tcp", "tcp4", "tcp6":
				waitForSocket(u.Scheme, u.Host, waitTimeoutFlag)
			case "unix":
				waitForSocket(u.Scheme, u.Path, waitTimeoutFlag)
			case "http", "https":
				wg.Add(1)
				go func(u url.URL) {
<<<<<<< HEAD
					var tr = http.DefaultTransport
					if !validateCert {
						tr = &http.Transport{
							TLSClientConfig: &tls.Config{InsecureSkipVerify: true},
						}
					}
					client := &http.Client{
						Timeout:   waitTimeoutFlag,
						Transport: tr,
=======
					transport := &http.Transport{
						TLSClientConfig: &tls.Config{InsecureSkipVerify: skipTLSVerifyFlag},
					}
					client := &http.Client{
						Transport: transport,
						Timeout:   waitTimeoutFlag,
>>>>>>> d9cab354
					}

					defer wg.Done()
					for {
						req, err := http.NewRequest("GET", u.String(), nil)
						if err != nil {
							log.Printf("Problem with dial: %v. Sleeping %s\n", err.Error(), waitRetryInterval)
							time.Sleep(waitRetryInterval)
						}
						if len(headers) > 0 {
							for _, header := range headers {
								req.Header.Add(header.name, header.value)
							}
						}

						resp, err := client.Do(req)
						if err != nil {
							log.Printf("Problem with request: %s. Sleeping %s\n", err.Error(), waitRetryInterval)
							time.Sleep(waitRetryInterval)
						} else if err == nil && resp.StatusCode >= 200 && resp.StatusCode < 300 {
							log.Printf("Received %d from %s\n", resp.StatusCode, u.String())
							return
						} else {
							log.Printf("Received %d from %s. Sleeping %s\n", resp.StatusCode, u.String(), waitRetryInterval)
							time.Sleep(waitRetryInterval)
						}
					}
				}(u)
			default:
				log.Fatalf("invalid host protocol provided: %s. supported protocols are: tcp, tcp4, tcp6 and http", u.Scheme)
			}
		}
		wg.Wait()
		close(dependencyChan)
	}()

	select {
	case <-dependencyChan:
		break
	case <-time.After(waitTimeoutFlag):
		log.Fatalf("Timeout after %s waiting on dependencies to become available: %v", waitTimeoutFlag, waitFlag)
	}

}

func waitForSocket(scheme, addr string, timeout time.Duration) {
	wg.Add(1)
	go func() {
		defer wg.Done()
		for {
			conn, err := net.DialTimeout(scheme, addr, waitTimeoutFlag)
			if err != nil {
				log.Printf("Problem with dial: %v. Sleeping %s\n", err.Error(), waitRetryInterval)
				time.Sleep(waitRetryInterval)
			}
			if conn != nil {
				log.Printf("Connected to %s://%s\n", scheme, addr)
				return
			}
		}
	}()
}

func usage() {
	println(`Usage: dockerize [options] [command]

Utility to simplify running applications in docker containers

Options:`)
	flag.PrintDefaults()

	println(`
Arguments:
  command - command to be executed
  `)

	println(`Examples:
`)
	println(`   Generate /etc/nginx/nginx.conf using nginx.tmpl as a template, tail /var/log/nginx/access.log
   and /var/log/nginx/error.log, waiting for a website to become available on port 8000 and start nginx.`)
	println(`
   dockerize -template nginx.tmpl:/etc/nginx/nginx.conf \
             -stdout /var/log/nginx/access.log \
             -stderr /var/log/nginx/error.log \
             -wait tcp://web:8000 nginx
	`)

	println(`For more information, see https://github.com/powerman/dockerize`)
}

func getINI(envFlag string, envHdrFlag []string) (iniFile []byte, err error) {

	// See if envFlag parses like an absolute URL, if so use http, otherwise treat as filename
	url, urlERR := url.ParseRequestURI(envFlag)
	if urlERR == nil && url.IsAbs() {
		var resp *http.Response
		var req *http.Request
		var hdr string
		var client *http.Client
		var tr = http.DefaultTransport
		// Define redirect handler to disallow redirects
		var redir = func(req *http.Request, via []*http.Request) error {
			return errors.New("Redirects disallowed")
		}

		if !validateCert {
			tr = &http.Transport{
				TLSClientConfig: &tls.Config{InsecureSkipVerify: true},
			}
		}
		client = &http.Client{Transport: tr, CheckRedirect: redir}
		req, err = http.NewRequest("GET", envFlag, nil)
		if err != nil {
			// Weird problem with declaring client, bail
			return
		}
		// Handle headers for request - are they headers or filepaths?
		for _, h := range envHdrFlag {
			if strings.Contains(h, ":") {
				// This will break if path includes colon - don't use colons in path!
				hdr = h
			} else { // Treat this is a path to a secrets file containing header
				var hdrFile []byte
				hdrFile, err = ioutil.ReadFile(h)
				if err != nil { // Could not read file, error out
					return
				}
				hdr = string(hdrFile)
			}
			parts := strings.Split(hdr, ":")
			if len(parts) != 2 {
				log.Fatalf("Bad env-headers argument: %s. expected \"headerName: headerValue\"", hdr)
			}
			req.Header.Add(strings.TrimSpace(parts[0]), strings.TrimSpace(parts[1]))
		}
		resp, err = client.Do(req)
		if err == nil && resp.StatusCode == 200 {
			defer resp.Body.Close()
			iniFile, err = ioutil.ReadAll(resp.Body)
		} else if err == nil { // Request completed with unexpected HTTP status code, bail
			err = errors.New(resp.Status)
			return
		}
	} else {
		iniFile, err = ioutil.ReadFile(envFlag)
	}
	return
}

func main() {

	flag.BoolVar(&version, "version", false, "show version")
<<<<<<< HEAD
	flag.BoolVar(&poll, "poll", false, "enable polling")
	flag.StringVar(&envFlag, "env", "", "Optional path to INI file for injecting env vars. Does not overwrite existing env vars")
	flag.BoolVar(&multiline, "multiline", false, "enable parsing multiline INI entries in INI environment file")
	flag.StringVar(&envSection, "env-section", "", "Optional section of INI file to use for loading env vars. Defaults to \"\"")
	flag.Var(&envHdrFlag, "env-header", "Optional string or path to secrets file for http headers passed if -env is a URL")
	flag.BoolVar(&validateCert, "validate-cert", true, "Verify SSL certs for https connections")
=======

>>>>>>> d9cab354
	flag.Var(&templatesFlag, "template", "Template (/template:/dest). Can be passed multiple times. Does also support directories")
	flag.BoolVar(&noOverwriteFlag, "no-overwrite", false, "Do not overwrite destination file if it already exists.")
	flag.Var(&stdoutTailFlag, "stdout", "Tails a file to stdout. Can be passed multiple times")
	flag.Var(&stderrTailFlag, "stderr", "Tails a file to stderr. Can be passed multiple times")
	flag.StringVar(&delimsFlag, "delims", "", `template tag delimiters. default "{{":"}}" `)
	flag.Var(&headersFlag, "wait-http-header", "HTTP headers, colon separated. e.g \"Accept-Encoding: gzip\". Can be passed multiple times")
	flag.Var(&waitFlag, "wait", "Host (tcp/tcp4/tcp6/http/https/unix/file) to wait for before this container starts. Can be passed multiple times. e.g. tcp://db:5432")
	flag.BoolVar(&skipTLSVerifyFlag, "skip-tls-verify", false, "Skip tls verification for https wait requests")
	flag.DurationVar(&waitTimeoutFlag, "timeout", 10*time.Second, "Host wait timeout")
	flag.DurationVar(&waitRetryInterval, "wait-retry-interval", defaultWaitRetryInterval, "Duration to wait before retrying")

	flag.Usage = usage
	flag.Parse()

	if version {
		fmt.Println(buildVersion)
		return
	}

	if flag.NArg() == 0 && flag.NFlag() == 0 {
		usage()
		os.Exit(1)
	}

	if envFlag != "" {
		iniFile, err := getINI(envFlag, envHdrFlag)
		if err != nil {
			log.Fatalf("unreadable INI file %s: %s", envFlag, err)
		}
		cfg, err := ini.LoadSources(ini.LoadOptions{AllowPythonMultilineValues: multiline}, iniFile)
		if err != nil {
			log.Fatalf("error parsing contents of %s as INI format: %s", envFlag, err)
		}
		envHash := cfg.Section(envSection).KeysHash()

		for k, v := range envHash {
			if _, ok := os.LookupEnv(k); !ok {
				// log.Printf("Setting %s to %s", k, v)
				os.Setenv(k, v)
			}
		}
	}

	if delimsFlag != "" {
		delims = strings.Split(delimsFlag, ":")
		if len(delims) != 2 {
			log.Fatalf("bad delimiters argument: %s. expected \"left:right\"", delimsFlag)
		}
	}

	for _, host := range waitFlag {
		u, err := url.Parse(host)
		if err != nil {
			log.Fatalf("bad hostname provided: %s. %s", host, err.Error())
		}
		urls = append(urls, *u)
	}

	for _, h := range headersFlag {
		//validate headers need -wait options
		if len(waitFlag) == 0 {
			log.Fatalf("-wait-http-header \"%s\" provided with no -wait option", h)
		}

		const errMsg = "bad HTTP Headers argument: %s. expected \"headerName: headerValue\""
		if strings.Contains(h, ":") {
			parts := strings.Split(h, ":")
			if len(parts) != 2 {
				log.Fatalf(errMsg, headersFlag)
			}
			headers = append(headers, HTTPHeader{name: strings.TrimSpace(parts[0]), value: strings.TrimSpace(parts[1])})
		} else {
			log.Fatalf(errMsg, headersFlag)
		}

	}

	for _, t := range templatesFlag {
		template, dest := t, ""
		if strings.Contains(t, ":") {
			parts := strings.Split(t, ":")
			if len(parts) != 2 {
				log.Fatalf("bad template argument: %s. expected \"/template:/dest\"", t)
			}
			template, dest = parts[0], parts[1]
		}

		fi, err := os.Stat(template)
		if err != nil {
			log.Fatalf("unable to stat %s, error: %s", template, err)
		}
		if fi.IsDir() {
			generateDir(template, dest)
		} else {
			generateFile(template, dest)
		}
	}

	waitForDependencies()

	// Setup context
	ctx, cancel = context.WithCancel(context.Background())

	if flag.NArg() > 0 {
		wg.Add(1)
		go runCmd(ctx, cancel, flag.Arg(0), flag.Args()[1:]...)
	}

	for _, out := range stdoutTailFlag {
		wg.Add(1)
		go tailFile(ctx, out, os.Stdout)
	}

	for _, err := range stderrTailFlag {
		wg.Add(1)
		go tailFile(ctx, err, os.Stderr)
	}

	wg.Wait()
}<|MERGE_RESOLUTION|>--- conflicted
+++ resolved
@@ -2,10 +2,7 @@
 
 import (
 	"crypto/tls"
-<<<<<<< HEAD
 	"errors"
-=======
->>>>>>> d9cab354
 	"flag"
 	"fmt"
 	"io/ioutil"
@@ -57,7 +54,6 @@
 	multiline         bool
 	envSection        string
 	envHdrFlag        sliceVar
-	validateCert      bool
 	templatesFlag     sliceVar
 	templateDirsFlag  sliceVar
 	stdoutTailFlag    sliceVar
@@ -130,24 +126,12 @@
 			case "http", "https":
 				wg.Add(1)
 				go func(u url.URL) {
-<<<<<<< HEAD
-					var tr = http.DefaultTransport
-					if !validateCert {
-						tr = &http.Transport{
-							TLSClientConfig: &tls.Config{InsecureSkipVerify: true},
-						}
-					}
-					client := &http.Client{
-						Timeout:   waitTimeoutFlag,
-						Transport: tr,
-=======
 					transport := &http.Transport{
 						TLSClientConfig: &tls.Config{InsecureSkipVerify: skipTLSVerifyFlag},
 					}
 					client := &http.Client{
 						Transport: transport,
 						Timeout:   waitTimeoutFlag,
->>>>>>> d9cab354
 					}
 
 					defer wg.Done()
@@ -247,18 +231,15 @@
 		var req *http.Request
 		var hdr string
 		var client *http.Client
-		var tr = http.DefaultTransport
 		// Define redirect handler to disallow redirects
 		var redir = func(req *http.Request, via []*http.Request) error {
 			return errors.New("Redirects disallowed")
 		}
 
-		if !validateCert {
-			tr = &http.Transport{
-				TLSClientConfig: &tls.Config{InsecureSkipVerify: true},
-			}
-		}
-		client = &http.Client{Transport: tr, CheckRedirect: redir}
+		transport := &http.Transport{
+			TLSClientConfig: &tls.Config{InsecureSkipVerify: skipTLSVerifyFlag},
+		}
+		client = &http.Client{Transport: transport, CheckRedirect: redir}
 		req, err = http.NewRequest("GET", envFlag, nil)
 		if err != nil {
 			// Weird problem with declaring client, bail
@@ -300,16 +281,10 @@
 func main() {
 
 	flag.BoolVar(&version, "version", false, "show version")
-<<<<<<< HEAD
-	flag.BoolVar(&poll, "poll", false, "enable polling")
 	flag.StringVar(&envFlag, "env", "", "Optional path to INI file for injecting env vars. Does not overwrite existing env vars")
 	flag.BoolVar(&multiline, "multiline", false, "enable parsing multiline INI entries in INI environment file")
 	flag.StringVar(&envSection, "env-section", "", "Optional section of INI file to use for loading env vars. Defaults to \"\"")
 	flag.Var(&envHdrFlag, "env-header", "Optional string or path to secrets file for http headers passed if -env is a URL")
-	flag.BoolVar(&validateCert, "validate-cert", true, "Verify SSL certs for https connections")
-=======
-
->>>>>>> d9cab354
 	flag.Var(&templatesFlag, "template", "Template (/template:/dest). Can be passed multiple times. Does also support directories")
 	flag.BoolVar(&noOverwriteFlag, "no-overwrite", false, "Do not overwrite destination file if it already exists.")
 	flag.Var(&stdoutTailFlag, "stdout", "Tails a file to stdout. Can be passed multiple times")
