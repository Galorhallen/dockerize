package main

import (
	"crypto/tls"
	"errors"
	"flag"
	"fmt"
<<<<<<< HEAD
	"k8s.io/apimachinery/pkg/api/errors"
	metav1 "k8s.io/apimachinery/pkg/apis/meta/v1"
	"k8s.io/client-go/kubernetes"
	"k8s.io/client-go/rest"
	"k8s.io/client-go/tools/clientcmd"
=======
	"io/ioutil"
>>>>>>> 04d80423
	"log"
	"net"
	"net/http"
	"net/url"
	"os"
	"path/filepath"
	"strings"
	"sync"
	"time"

	"golang.org/x/net/context"
	"gopkg.in/ini.v1"
)

const defaultWaitRetryInterval = time.Second

type sliceVar []string
type hostFlagsVar []string

// Context is the type passed into the template renderer
type Context struct {
}

// HTTPHeader this is an optional header passed on http checks
type HTTPHeader struct {
	name  string
	value string
}

// Env is bound to the template rendering Context and returns the
// environment variables passed to the program
func (c *Context) Env() map[string]string {
	env := make(map[string]string)
	for _, i := range os.Environ() {
		sep := strings.Index(i, "=")
		env[i[0:sep]] = i[sep+1:]
	}
	return env
}

var (
	buildVersion string
	version      bool
	wg           sync.WaitGroup

	envFlag           string
	multiline         bool
	envSection        string
	envHdrFlag        sliceVar
	templatesFlag     sliceVar
	templateDirsFlag  sliceVar
	stdoutTailFlag    sliceVar
	stderrTailFlag    sliceVar
	headersFlag       sliceVar
	delimsFlag        string
	delims            []string
	headers           []HTTPHeader
	urls              []url.URL
	waitFlag          hostFlagsVar
	waitRetryInterval time.Duration
	waitTimeoutFlag   time.Duration
	dependencyChan    chan struct{}
	noOverwriteFlag   bool
	kubeConfigFlag    string
	remoteClusterFlag bool
	skipTLSVerifyFlag bool

	ctx    context.Context
	cancel context.CancelFunc
)

func (i *hostFlagsVar) String() string {
	return fmt.Sprint(*i)
}

func (i *hostFlagsVar) Set(value string) error {
	*i = append(*i, value)
	return nil
}

func homeDir() string {
	if h := os.Getenv("HOME"); h != "" {
		return h
	}
	return os.Getenv("USERPROFILE") // windows
}

func (s *sliceVar) Set(value string) error {
	*s = append(*s, value)
	return nil
}

func (s *sliceVar) String() string {
	return strings.Join(*s, ",")
}

func waitForDependencies() {
	dependencyChan := make(chan struct{})

	go func() {
		for _, u := range urls {
			log.Println("Waiting for:", u.String())

			switch u.Scheme {
			case "file":
				wg.Add(1)
				go func(u url.URL) {
					defer wg.Done()
					ticker := time.NewTicker(waitRetryInterval)
					defer ticker.Stop()
					var err error
					for range ticker.C {
						if _, err = os.Stat(u.Path); err == nil {
							log.Printf("File %s had been generated\n", u.String())
							return
						} else if os.IsNotExist(err) {
							continue
						} else {
							log.Printf("Problem with check file %s exist: %v. Sleeping %s\n", u.String(), err.Error(), waitRetryInterval)

						}
					}
				}(u)
			case "tcp", "tcp4", "tcp6":
				waitForSocket(u.Scheme, u.Host, waitTimeoutFlag)
			case "unix":
				waitForSocket(u.Scheme, u.Path, waitTimeoutFlag)
			case "http", "https":
				wg.Add(1)
				go func(u url.URL) {
					transport := &http.Transport{
						TLSClientConfig: &tls.Config{InsecureSkipVerify: skipTLSVerifyFlag},
					}
					client := &http.Client{
						Transport: transport,
						Timeout:   waitTimeoutFlag,
					}

					defer wg.Done()
					for {
						req, err := http.NewRequest("GET", u.String(), nil)
						if err != nil {
							log.Printf("Problem with dial: %v. Sleeping %s\n", err.Error(), waitRetryInterval)
							time.Sleep(waitRetryInterval)
						}
						if len(headers) > 0 {
							for _, header := range headers {
								req.Header.Add(header.name, header.value)
							}
						}

						resp, err := client.Do(req)
						if err != nil {
							log.Printf("Problem with request: %s. Sleeping %s\n", err.Error(), waitRetryInterval)
							time.Sleep(waitRetryInterval)
						} else if err == nil && resp.StatusCode >= 200 && resp.StatusCode < 300 {
							log.Printf("Received %d from %s\n", resp.StatusCode, u.String())
							return
						} else {
							log.Printf("Received %d from %s. Sleeping %s\n", resp.StatusCode, u.String(), waitRetryInterval)
							time.Sleep(waitRetryInterval)
						}
					}
				}(u)
			case "job":
				wg.Add(1)
				go func(u url.URL) {
					defer wg.Done()
					ticker := time.NewTicker(waitRetryInterval)
					defer ticker.Stop()
					var config *rest.Config
					var err error
					if remoteClusterFlag {
						var kubeconfig string
						if len(kubeConfigFlag) > 0 {
							kubeconfig = kubeConfigFlag
						} else {
							kubeconfig = filepath.Join(homeDir(), ".kube", "config")
						}

						config, err = clientcmd.BuildConfigFromFlags("", kubeconfig)
						if err != nil {
							panic(err.Error())
						}
					} else {
						config, err = rest.InClusterConfig()
						if err != nil {
							panic(err.Error())
						}
					}

					clientset, err := kubernetes.NewForConfig(config)
					if err != nil {
						panic(err.Error())
					}

					namespace := "default"
					var jobName string
					hostInfo := strings.Split(u.Host, ":")
					if len(hostInfo) > 2 {
						panic("Bad job name")
					} else if len(hostInfo) == 2 {
						namespace = hostInfo[0]
						jobName = hostInfo[1]
					} else {
						jobName = u.Host
					}

					for range ticker.C {
						job, err := clientset.BatchV1().Jobs(namespace).Get(jobName, metav1.GetOptions{})
						if errors.IsNotFound(err) {
							log.Printf("Job not found. Sleeping %s", waitRetryInterval)
							continue
						} else if statusError, isStatus := err.(*errors.StatusError); isStatus {
							log.Printf("Error getting job %v. Sleeping %s", statusError.ErrStatus.Message, waitRetryInterval)
							continue
						} else if err != nil {
							panic(err.Error())
						}

						if len(job.Status.Conditions) > 0 && job.Status.Conditions[0].Type == "Complete" {
							log.Printf("Job complete")
							return
						}
						log.Printf("Found active job as of %s. Sleeping %s", job.Status.StartTime, waitRetryInterval)
					}
				}(u)
			default:
				log.Fatalf("invalid host protocol provided: %s. supported protocols are: job, tcp, tcp4, tcp6 and http", u.Scheme)
			}
		}
		wg.Wait()
		close(dependencyChan)
	}()

	select {
	case <-dependencyChan:
		break
	case <-time.After(waitTimeoutFlag):
		log.Fatalf("Timeout after %s waiting on dependencies to become available: %v", waitTimeoutFlag, waitFlag)
	}

}

func waitForSocket(scheme, addr string, timeout time.Duration) {
	wg.Add(1)
	go func() {
		defer wg.Done()
		for {
			conn, err := net.DialTimeout(scheme, addr, waitTimeoutFlag)
			if err != nil {
				log.Printf("Problem with dial: %v. Sleeping %s\n", err.Error(), waitRetryInterval)
				time.Sleep(waitRetryInterval)
			}
			if conn != nil {
				log.Printf("Connected to %s://%s\n", scheme, addr)
				return
			}
		}
	}()
}

func usage() {
	println(`Usage: dockerize [options] [command]

Utility to simplify running applications in docker containers

Options:`)
	flag.PrintDefaults()

	println(`
Arguments:
  command - command to be executed
  `)

	println(`Examples:
`)
	println(`   Generate /etc/nginx/nginx.conf using nginx.tmpl as a template, tail /var/log/nginx/access.log
   and /var/log/nginx/error.log, waiting for a website to become available on port 8000 and start nginx.`)
	println(`
   dockerize -template nginx.tmpl:/etc/nginx/nginx.conf \
             -stdout /var/log/nginx/access.log \
             -stderr /var/log/nginx/error.log \
             -wait tcp://web:8000 nginx
	`)

	println(`For more information, see https://github.com/powerman/dockerize`)
}

func getINI(envFlag string, envHdrFlag []string) (iniFile []byte, err error) {

	// See if envFlag parses like an absolute URL, if so use http, otherwise treat as filename
	url, urlERR := url.ParseRequestURI(envFlag)
	if urlERR == nil && url.IsAbs() {
		var resp *http.Response
		var req *http.Request
		var hdr string
		var client *http.Client
		// Define redirect handler to disallow redirects
		var redir = func(req *http.Request, via []*http.Request) error {
			return errors.New("Redirects disallowed")
		}

		transport := &http.Transport{
			TLSClientConfig: &tls.Config{InsecureSkipVerify: skipTLSVerifyFlag},
		}
		client = &http.Client{Transport: transport, CheckRedirect: redir}
		req, err = http.NewRequest("GET", envFlag, nil)
		if err != nil {
			// Weird problem with declaring client, bail
			return
		}
		// Handle headers for request - are they headers or filepaths?
		for _, h := range envHdrFlag {
			if strings.Contains(h, ":") {
				// This will break if path includes colon - don't use colons in path!
				hdr = h
			} else { // Treat this is a path to a secrets file containing header
				var hdrFile []byte
				hdrFile, err = ioutil.ReadFile(h)
				if err != nil { // Could not read file, error out
					return
				}
				hdr = string(hdrFile)
			}
			parts := strings.Split(hdr, ":")
			if len(parts) != 2 {
				log.Fatalf("Bad env-headers argument: %s. expected \"headerName: headerValue\"", hdr)
			}
			req.Header.Add(strings.TrimSpace(parts[0]), strings.TrimSpace(parts[1]))
		}
		resp, err = client.Do(req)
		if err == nil && resp.StatusCode == 200 {
			defer resp.Body.Close()
			iniFile, err = ioutil.ReadAll(resp.Body)
		} else if err == nil { // Request completed with unexpected HTTP status code, bail
			err = errors.New(resp.Status)
			return
		}
	} else {
		iniFile, err = ioutil.ReadFile(envFlag)
	}
	return
}

func main() {

	flag.BoolVar(&version, "version", false, "show version")
	flag.StringVar(&envFlag, "env", "", "Optional path to INI file for injecting env vars. Does not overwrite existing env vars")
	flag.BoolVar(&multiline, "multiline", false, "enable parsing multiline INI entries in INI environment file")
	flag.StringVar(&envSection, "env-section", "", "Optional section of INI file to use for loading env vars. Defaults to \"\"")
	flag.Var(&envHdrFlag, "env-header", "Optional string or path to secrets file for http headers passed if -env is a URL")
	flag.Var(&templatesFlag, "template", "Template (/template:/dest). Can be passed multiple times. Does also support directories")
	flag.BoolVar(&noOverwriteFlag, "no-overwrite", false, "Do not overwrite destination file if it already exists.")
	flag.StringVar(&kubeConfigFlag, "kube-config", "", "Use a remote cluster, and authenticate with a config file.")
	flag.BoolVar(&remoteClusterFlag, "remote-cluster", false, "Use a remote cluster.")
	flag.Var(&stdoutTailFlag, "stdout", "Tails a file to stdout. Can be passed multiple times")
	flag.Var(&stderrTailFlag, "stderr", "Tails a file to stderr. Can be passed multiple times")
	flag.StringVar(&delimsFlag, "delims", "", `template tag delimiters. default "{{":"}}" `)
	flag.Var(&headersFlag, "wait-http-header", "HTTP headers, colon separated. e.g \"Accept-Encoding: gzip\". Can be passed multiple times")
	flag.Var(&waitFlag, "wait", "Host (tcp/tcp4/tcp6/http/https/unix/file) to wait for before this container starts. Can be passed multiple times. e.g. tcp://db:5432")
	flag.BoolVar(&skipTLSVerifyFlag, "skip-tls-verify", false, "Skip tls verification for https wait requests")
	flag.DurationVar(&waitTimeoutFlag, "timeout", 10*time.Second, "Host wait timeout")
	flag.DurationVar(&waitRetryInterval, "wait-retry-interval", defaultWaitRetryInterval, "Duration to wait before retrying")

	flag.Usage = usage
	flag.Parse()

	if version {
		fmt.Println(buildVersion)
		return
	}

	if flag.NArg() == 0 && flag.NFlag() == 0 {
		usage()
		os.Exit(1)
	}

	if envFlag != "" {
		iniFile, err := getINI(envFlag, envHdrFlag)
		if err != nil {
			log.Fatalf("unreadable INI file %s: %s", envFlag, err)
		}
		cfg, err := ini.LoadSources(ini.LoadOptions{AllowPythonMultilineValues: multiline}, iniFile)
		if err != nil {
			log.Fatalf("error parsing contents of %s as INI format: %s", envFlag, err)
		}
		envHash := cfg.Section(envSection).KeysHash()

		for k, v := range envHash {
			if _, ok := os.LookupEnv(k); !ok {
				// log.Printf("Setting %s to %s", k, v)
				os.Setenv(k, v)
			}
		}
	}

	if delimsFlag != "" {
		delims = strings.Split(delimsFlag, ":")
		if len(delims) != 2 {
			log.Fatalf("bad delimiters argument: %s. expected \"left:right\"", delimsFlag)
		}
	}

	for _, host := range waitFlag {
		u, err := url.Parse(host)
		if err != nil {
			log.Fatalf("bad hostname provided: %s. %s", host, err.Error())
		}
		urls = append(urls, *u)
	}

	for _, h := range headersFlag {
		//validate headers need -wait options
		if len(waitFlag) == 0 {
			log.Fatalf("-wait-http-header \"%s\" provided with no -wait option", h)
		}

		const errMsg = "bad HTTP Headers argument: %s. expected \"headerName: headerValue\""
		if strings.Contains(h, ":") {
			parts := strings.Split(h, ":")
			if len(parts) != 2 {
				log.Fatalf(errMsg, headersFlag)
			}
			headers = append(headers, HTTPHeader{name: strings.TrimSpace(parts[0]), value: strings.TrimSpace(parts[1])})
		} else {
			log.Fatalf(errMsg, headersFlag)
		}

	}

	for _, t := range templatesFlag {
		template, dest := t, ""
		if strings.Contains(t, ":") {
			parts := strings.Split(t, ":")
			if len(parts) != 2 {
				log.Fatalf("bad template argument: %s. expected \"/template:/dest\"", t)
			}
			template, dest = parts[0], parts[1]
		}

		fi, err := os.Stat(template)
		if err != nil {
			log.Fatalf("unable to stat %s, error: %s", template, err)
		}
		if fi.IsDir() {
			generateDir(template, dest)
		} else {
			generateFile(template, dest)
		}
	}

	waitForDependencies()

	// Setup context
	ctx, cancel = context.WithCancel(context.Background())

	if flag.NArg() > 0 {
		wg.Add(1)
		go runCmd(ctx, cancel, flag.Arg(0), flag.Args()[1:]...)
	}

	for _, out := range stdoutTailFlag {
		wg.Add(1)
		go tailFile(ctx, out, os.Stdout)
	}

	for _, err := range stderrTailFlag {
		wg.Add(1)
		go tailFile(ctx, err, os.Stderr)
	}

	wg.Wait()
}<|MERGE_RESOLUTION|>--- conflicted
+++ resolved
@@ -5,15 +5,12 @@
 	"errors"
 	"flag"
 	"fmt"
-<<<<<<< HEAD
+  "io/ioutil"
 	"k8s.io/apimachinery/pkg/api/errors"
 	metav1 "k8s.io/apimachinery/pkg/apis/meta/v1"
 	"k8s.io/client-go/kubernetes"
 	"k8s.io/client-go/rest"
 	"k8s.io/client-go/tools/clientcmd"
-=======
-	"io/ioutil"
->>>>>>> 04d80423
 	"log"
 	"net"
 	"net/http"
