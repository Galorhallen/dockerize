--- conflicted
+++ resolved
@@ -7,33 +7,18 @@
 
 	"golang.org/x/net/context"
 
-	"github.com/presslabs/dockerize/pkg/tail"
+	"github.com/powerman/dockerize/pkg/tail"
 )
 
 const (
 	stdioBufSize = 4096
 )
 
-<<<<<<< HEAD
-	var isPipe bool
-	var errCount int = 0
-	const maxErr = 30
-	const sleepDur = 2 * time.Second
-
-	s, err := os.Stat(file)
-	if err != nil {
-		log.Printf("Warning: unable to stat %s: %s", file, err)
-		isPipe = false
-	} else {
-		isPipe = s.Mode()&os.ModeNamedPipe != 0
-	}
-=======
 // here is some syntaxic sugar inspired by the Tomas Senart's video,
 // it allows me to inline the Reader interface
 type readerFunc func(p []byte) (n int, err error)
 
 func (rf readerFunc) Read(p []byte) (n int, err error) { return rf(p) }
->>>>>>> d9cab354
 
 func tailFile(ctx context.Context, file string, dest *os.File) {
 	defer wg.Done()
@@ -44,34 +29,6 @@
 		return
 	}
 
-<<<<<<< HEAD
-	defer func() {
-		t.Stop()
-		t.Cleanup()
-	}()
-
-	// main loop
-	for {
-		select {
-		// if the channel is done, then exit the loop
-		case <-ctx.Done():
-			return
-		// get the next log line and echo it out
-		case line := <-t.Lines:
-			if line.Err != nil || (line == nil && t.Err() != nil) {
-				log.Printf("Warning: unable to tail %s: %s", file, t.Err())
-				errCount++
-				if errCount > maxErr {
-					log.Fatalf("Logged %d consecutive errors while tailing. Exiting", errCount)
-				}
-				time.Sleep(sleepDur)
-				continue
-			} else if line == nil {
-				return
-			}
-			fmt.Fprintln(dest, line.Text)
-			errCount = 0 // Zero the error count
-=======
 	for true {
 		// Copy will call the Reader and Writer interface multiple time, in order
 		// to copy by chunk (avoiding loading the whole file in memory).
@@ -94,7 +51,6 @@
 		if err != nil {
 			log.Printf("error while tailing file %s: %s", file, err)
 			return
->>>>>>> d9cab354
 		}
 	}
 }