package main

import (
	"io/ioutil"
	"log"
	"net/url"
	"os"
	"path/filepath"
	"strconv"
	"strings"
	"syscall"
	"text/template"

	"github.com/Masterminds/sprig"
	"github.com/jwilder/gojq"
)

func exists(path string) (bool, error) {
	_, err := os.Stat(path)
	if err == nil {
		return true, nil
	}
	if os.IsNotExist(err) {
		return false, nil
	}
	return false, err
}

<<<<<<< HEAD
func contains(item map[string]string, key string) bool {
	if _, ok := item[key]; ok {
		return true
	}
	return false
}

func defaultValue(args ...interface{}) (string, error) {
	if len(args) == 0 {
		return "", fmt.Errorf("default called with no values")
	}

	if len(args) > 0 {
		if args[0] != nil {
			return args[0].(string), nil
		}
	}

	if len(args) > 1 {
		if args[1] == nil {
			return "", fmt.Errorf("default called with nil default value")
		}

		if _, ok := args[1].(string); !ok {
			return "", fmt.Errorf("default is not a string value. hint: surround it w/ double quotes")
		}

		return args[1].(string), nil
	}

	return "", fmt.Errorf("default called with no default value")
}

func parseURL(rawurl string) *url.URL {
=======
func parseUrl(rawurl string) *url.URL {
>>>>>>> d9cab354
	u, err := url.Parse(rawurl)
	if err != nil {
		log.Fatalf("unable to parse url %s: %s", rawurl, err)
	}
	return u
}

func isTrue(s string) bool {
	b, err := strconv.ParseBool(strings.ToLower(s))
	if err == nil {
		return b
	}
	return false
}

func jsonQuery(jsonObj string, query string) (interface{}, error) {
	parser, err := gojq.NewStringQuery(jsonObj)
	if err != nil {
		return "", err
	}
	res, err := parser.Query(query)
	if err != nil {
		return "", err
	}
	return res, nil
}

func generateFile(templatePath, destPath string) bool {
	tmpl := template.New(filepath.Base(templatePath)).Funcs(sprig.TxtFuncMap()).Funcs(template.FuncMap{
		"exists":    exists,
<<<<<<< HEAD
		"split":     strings.Split,
		"replace":   strings.Replace,
		"default":   defaultValue,
		"parseUrl":  parseURL,
		"atoi":      strconv.Atoi,
		"add":       add,
=======
		"parseUrl":  parseUrl,
>>>>>>> d9cab354
		"isTrue":    isTrue,
		"jsonQuery": jsonQuery,
	})

	if len(delims) > 0 {
		tmpl = tmpl.Delims(delims[0], delims[1])
	}
	tmpl, err := tmpl.ParseFiles(templatePath)
	if err != nil {
		log.Fatalf("unable to parse template: %s", err)
	}

	// Don't overwrite destination file if it exists and no-overwrite flag passed
	if _, err := os.Stat(destPath); err == nil && noOverwriteFlag {
		return false
	}

	dest := os.Stdout
	if destPath != "" {
		dest, err = os.Create(destPath)
		if err != nil {
			log.Fatalf("unable to create %s", err)
		}
		defer dest.Close()
	}

	err = tmpl.ExecuteTemplate(dest, filepath.Base(templatePath), &Context{})
	if err != nil {
		log.Fatalf("template error: %s\n", err)
	}

	if fi, err := os.Stat(destPath); err == nil {
		if err := dest.Chmod(fi.Mode()); err != nil {
			log.Fatalf("unable to chmod temp file: %s\n", err)
		}
		if err := dest.Chown(int(fi.Sys().(*syscall.Stat_t).Uid), int(fi.Sys().(*syscall.Stat_t).Gid)); err != nil {
			log.Fatalf("unable to chown temp file: %s\n", err)
		}
	}

	return true
}

func generateDir(templateDir, destDir string) bool {
	if destDir != "" {
		fiDest, err := os.Stat(destDir)
		if err != nil {
			log.Fatalf("unable to stat %s, error: %s", destDir, err)
		}
		if !fiDest.IsDir() {
			log.Fatalf("if template is a directory, dest must also be a directory (or stdout)")
		}
	}

	files, err := ioutil.ReadDir(templateDir)
	if err != nil {
		log.Fatalf("bad directory: %s, error: %s", templateDir, err)
	}

	for _, file := range files {
		if file.IsDir() {
			nextDestination := filepath.Join(destDir, file.Name())
			os.Mkdir(nextDestination, file.Mode())
			generateDir(filepath.Join(templateDir, file.Name()), nextDestination)
		} else if destDir == "" {
			generateFile(filepath.Join(templateDir, file.Name()), "")
		} else {
			generateFile(filepath.Join(templateDir, file.Name()), filepath.Join(destDir, file.Name()))
		}
	}

	return true
}<|MERGE_RESOLUTION|>--- conflicted
+++ resolved
@@ -26,44 +26,7 @@
 	return false, err
 }
 
-<<<<<<< HEAD
-func contains(item map[string]string, key string) bool {
-	if _, ok := item[key]; ok {
-		return true
-	}
-	return false
-}
-
-func defaultValue(args ...interface{}) (string, error) {
-	if len(args) == 0 {
-		return "", fmt.Errorf("default called with no values")
-	}
-
-	if len(args) > 0 {
-		if args[0] != nil {
-			return args[0].(string), nil
-		}
-	}
-
-	if len(args) > 1 {
-		if args[1] == nil {
-			return "", fmt.Errorf("default called with nil default value")
-		}
-
-		if _, ok := args[1].(string); !ok {
-			return "", fmt.Errorf("default is not a string value. hint: surround it w/ double quotes")
-		}
-
-		return args[1].(string), nil
-	}
-
-	return "", fmt.Errorf("default called with no default value")
-}
-
 func parseURL(rawurl string) *url.URL {
-=======
-func parseUrl(rawurl string) *url.URL {
->>>>>>> d9cab354
 	u, err := url.Parse(rawurl)
 	if err != nil {
 		log.Fatalf("unable to parse url %s: %s", rawurl, err)
@@ -94,16 +57,7 @@
 func generateFile(templatePath, destPath string) bool {
 	tmpl := template.New(filepath.Base(templatePath)).Funcs(sprig.TxtFuncMap()).Funcs(template.FuncMap{
 		"exists":    exists,
-<<<<<<< HEAD
-		"split":     strings.Split,
-		"replace":   strings.Replace,
-		"default":   defaultValue,
 		"parseUrl":  parseURL,
-		"atoi":      strconv.Atoi,
-		"add":       add,
-=======
-		"parseUrl":  parseUrl,
->>>>>>> d9cab354
 		"isTrue":    isTrue,
 		"jsonQuery": jsonQuery,
 	})
